--- conflicted
+++ resolved
@@ -60,7 +60,7 @@
     };
   
     /* PREPARE QUESTIONS */
-<<<<<<< HEAD
+
     const rawData = (window as any).postQuizData;
     const questions: QuizQuestion[] = Array.isArray(rawData)
       ? (rawData as QuizQuestion[])
@@ -68,12 +68,7 @@
           .slice(0, maxQuestions)
           .map((q) => ({ ...q, answers: q.answers.slice(0, maxAnswers) }))
       : [];
-=======
-    const questions: QuizQuestion[] = ((window as any).postQuizData as QuizQuestion[])
-      .filter((q: QuizQuestion) => q.question.trim() && q.answers[0]?.trim())
-      .slice(0, maxQuestions)
-      .map((q: QuizQuestion) => ({ ...q, answers: q.answers.slice(0, maxAnswers) }));
->>>>>>> 06f67657
+
   
     let currIdx = 0;
     let score   = 0;
