// ─────────────────────────────────────────────────────────────
// File: src/front/ts/nuclen-quiz-main.ts
// FULL content – fixes: enable flag, skip-link, next-button hiding
// -----------------------------------------------------------------------------
//
// · Opt-in form now renders ONLY when Enable Opt-In is “on”.
// · Skip link appears when opt-in is before-results & not mandatory.
// · “Next” button is hidden whenever the opt-in is visible (both flows).
//
// -----------------------------------------------------------------------------

import type {
    QuizQuestion,
    OptinContext,
  } from './nuclen-quiz-types';
  import { shuffle } from './nuclen-quiz-utils';
  import {
    buildOptinInlineHTML,
    mountOptinBeforeResults,
    attachInlineOptinHandlers,
  } from './nuclen-quiz-optin';
  
<<<<<<< HEAD
  /* Globals injected by wp_add_inline_script */
=======
  /* Globals injected by wp_localize_script */
  declare const postQuizData: QuizQuestion[];
  
  declare const NuclenCustomQuizHtmlAfter: string;
  
  declare const NuclenOptinPosition: string;
  declare const NuclenOptinMandatory: boolean;
  declare const NuclenOptinPromptText: string;
  declare const NuclenOptinButtonText: string;
  
  declare const NuclenOptinAjax: { url: string; nonce: string };
  
>>>>>>> 0f0734f5
  declare function gtag(...args: any[]): void;
  
  /* ─────────────────────────────────────────────────────────────
     Entry
  ────────────────────────────────────────────────────────────── */
  export function initQuiz(): void {
    /* DOM refs (fail-fast if markup missing) */
    const quizContainer  = document.getElementById('nuclen-quiz-container');
    const qContainer     = document.getElementById('nuclen-quiz-question-container');
    const aContainer     = document.getElementById('nuclen-quiz-answers-container');
    const progBar        = document.getElementById('nuclen-quiz-progress-bar');
    const finalContainer = document.getElementById('nuclen-quiz-final-result-container');
    const nextBtn        = document.getElementById('nuclen-quiz-next-button');
    const explContainer  = document.getElementById('nuclen-quiz-explanation-container');
    if (
      !quizContainer || !qContainer || !aContainer || !progBar ||
      !finalContainer || !nextBtn || !explContainer
    ) {
      console.warn('[NE] Quiz markup missing — init aborted.');
      return;
    }
  
    /* SETTINGS & OPT-IN CONTEXT */
    const maxQuestions =
      (window as any).NuclenSettings?.questions_per_quiz ?? 10;
    const maxAnswers =
      (window as any).NuclenSettings?.answers_per_question ?? 4;
  
    const optin: OptinContext = {
      position:
        ((window as any).NuclenOptinPosition as 'with_results' | 'before_results') ??
        'with_results',
      mandatory: Boolean((window as any).NuclenOptinMandatory),
      promptText: (window as any).NuclenOptinPromptText,
      submitLabel: (window as any).NuclenOptinButtonText,
      enabled: Boolean((window as any).NuclenOptinEnabled),
      webhook: (window as any).NuclenOptinWebhook,
      ajaxUrl: (window as any).NuclenOptinAjax?.url ?? '',
      ajaxNonce: (window as any).NuclenOptinAjax?.nonce ?? '',
    };
  
    /* PREPARE QUESTIONS */
    const questions: QuizQuestion[] = (window as any).postQuizData
      .filter((q) => q.question.trim() && q.answers[0]?.trim())
      .slice(0, maxQuestions)
      .map((q) => ({ ...q, answers: q.answers.slice(0, maxAnswers) }));
  
    let currIdx = 0;
    let score   = 0;
    const userAnswers: number[] = [];
  
    /* Start */
    nextBtn.addEventListener('click', showNext);
    renderQuestion();
  
    /* ───────────────────────────────────────────────────────────
       Quiz flow helpers
    ─────────────────────────────────────────────────────────── */
  
    function renderQuestion(): void {
      const q = questions[currIdx];
  
      qContainer!.innerHTML = `
        <div id="nuclen-quiz-question-number">
          ${currIdx + 1}/${questions.length}
        </div>
        <div class="nuclen-quiz-title">${q.question}</div>`;
  
      const shuffled = shuffle(
        q.answers.map((ans, idx) => ({ ans, idx })).filter((a) => a.ans.trim()),
      );
  
      aContainer!.innerHTML = shuffled
        .map(
          (a) => `
            <button
              class="nuclen-quiz-answer-button nuclen-quiz-possible-answer"
              data-orig-idx="${a.idx}"
            >${a.ans}</button>`,
        )
        .join('');
  
      const correctIdx = shuffled.findIndex((a) => a.idx === 0);
  
      /* reset */
      explContainer!.innerHTML = '';
      explContainer!.classList.add('nuclen-quiz-hidden');
      nextBtn!.classList.add('nuclen-quiz-hidden');
      updateProgress();
  
      /* one-shot answer handler */
      const handler = (e: Event) => {
        const el = e.target as HTMLElement;
        if (!el.matches('button.nuclen-quiz-answer-button')) return;
  
        const origIdx = parseInt(el.getAttribute('data-orig-idx') || '0', 10);
        checkAnswer(origIdx, shuffled.findIndex((a) => a.idx === origIdx), correctIdx);
        aContainer!.removeEventListener('click', handler);
      };
      aContainer!.addEventListener('click', handler);
    }
  
    function updateProgress(): void {
      progBar!.style.width = `${((currIdx + 1) / questions.length) * 100}%`;
    }
  
    function checkAnswer(origIdx: number, shuffledIdx: number, correctIdx: number): void {
      if (origIdx === 0) score++;
      userAnswers.push(origIdx);
  
      const btns = aContainer!.getElementsByTagName('button');
      for (let i = 0; i < btns.length; i++) {
        btns[i].classList.remove('nuclen-quiz-possible-answer');
        if (i === correctIdx) {
          btns[i].classList.add('nuclen-quiz-answer-correct', 'nuclen-quiz-pulse');
        } else if (i === shuffledIdx) {
          btns[i].classList.add('nuclen-quiz-answer-wrong');
        } else {
          btns[i].classList.add('nuclen-quiz-answer-not-selected');
        }
        btns[i].disabled = true;
      }
  
      explContainer!.innerHTML = `<p>${questions[currIdx].explanation}</p>`;
      explContainer!.classList.remove('nuclen-quiz-hidden');
      nextBtn!.classList.remove('nuclen-quiz-hidden');
  
      if (typeof gtag === 'function') {
        if (currIdx === 0) gtag('event', 'nuclen_quiz_start');
        gtag('event', 'nuclen_quiz_answer');
      }
    }
  
    function showNext(): void {
      currIdx++;
      if (currIdx < questions.length) {
        renderQuestion();
        return quizContainer!.scrollIntoView();
      }
  
      /* End of questions */
      if (optin.enabled && optin.position === 'before_results') {
        return renderOptinBeforeResultsFlow();
      }
      renderFinal();
    }
  
    /* -------------------- before-results opt-in ------------------- */
    function renderOptinBeforeResultsFlow(): void {
      qContainer!.innerHTML = '';
      aContainer!.innerHTML = '';
      explContainer!.innerHTML = '';
      nextBtn!.classList.add('nuclen-quiz-hidden');             // ← hide “Next”
  
      mountOptinBeforeResults(
        finalContainer!,
        optin,
        () => renderFinal(), // onComplete
        () => renderFinal(), // onSkip
      );
    }
  
    /* -------------------- final screen ---------------------------- */
    function renderFinal(): void {
      qContainer!.innerHTML = '';
      aContainer!.innerHTML = '';
      explContainer!.innerHTML = '';
      nextBtn!.classList.add('nuclen-quiz-hidden');             // ← hide “Next”
      finalContainer!.classList.remove('nuclen-quiz-hidden');
  
      /* 1. inline opt-in if enabled + with_results */
      let html = '';
      if (optin.enabled && optin.position === 'with_results') {
        html += buildOptinInlineHTML(optin);
      }
  
      /* 2. score block */
      html += `
        <div id="nuclen-quiz-results-title" class="nuclen-fg">Your Score</div>
        <div id="nuclen-quiz-results-score" class="nuclen-fg">
          ${score} / ${questions.length}
        </div>`;
      const comment =
        score === questions.length
          ? 'Perfect!'
          : score > questions.length / 2
          ? 'Well done!'
          : 'Why not retake the test?';
      html += `<div id="nuclen-quiz-score-comment">${comment}</div>`;
  
      /* 3. tabs + detail container */
      html += '<div id="nuclen-quiz-result-tabs-container">';
      questions.forEach((_, i) => {
        html += `
          <button class="nuclen-quiz-result-tab"
                  onclick="nuclearEngagementShowQuizQuestionDetails(${i})">${i + 1}</button>`;
      });
      html += '</div><div id="nuclen-quiz-result-details-container" class="nuclen-fg dashboard-box"></div>';
  
      /* 4. custom after-HTML */
      if ((window as any).NuclenCustomQuizHtmlAfter?.trim()) {
        html += `
          <div id="nuclen-quiz-end-message" class="nuclen-fg">
            ${(window as any).NuclenCustomQuizHtmlAfter}
          </div>`;
      }
  
      /* 5. retake button */
      html += `
        <button id="nuclen-quiz-retake-button"
                onclick="nuclearEngagementRetakeQuiz()">Retake Test</button>`;
  
      finalContainer!.innerHTML = html;
  
      /* attach inline opt-in handler */
      if (optin.enabled && optin.position === 'with_results') {
        attachInlineOptinHandlers(optin);
      }
  
      /* default: show first question details */
      window.nuclearEngagementShowQuizQuestionDetails = (idx: number): void => {
        const q = questions[idx];
        const ua = userAnswers[idx];
        (document.getElementById('nuclen-quiz-result-details-container') as HTMLElement).innerHTML = `
          <p class="nuclen-quiz-detail-question">${q.question}</p>
          <p class="nuclen-quiz-detail-correct"><strong>Correct:</strong> ${q.answers[0]}</p>
          ${
            ua === 0
              ? `<p class="nuclen-quiz-detail-chosen"><strong>Your answer:</strong> ${q.answers[0]} <span class="nuclen-quiz-checkmark">✔️</span></p>`
              : `<p class="nuclen-quiz-detail-chosen"><strong>Your answer:</strong> ${q.answers[ua] ?? '[No data]'}</p>`
          }
          <p class="nuclen-quiz-detail-explanation">${q.explanation}</p>`;
        Array.from(document.getElementsByClassName('nuclen-quiz-result-tab')).forEach((el) =>
          el.classList.remove('nuclen-quiz-result-active-tab'),
        );
        document
          .getElementsByClassName('nuclen-quiz-result-tab')
          [idx]?.classList.add('nuclen-quiz-result-active-tab');
      };
      window.nuclearEngagementShowQuizQuestionDetails(0);
  
      /* retake */
      window.nuclearEngagementRetakeQuiz = (): void => {
        currIdx = 0;
        score = 0;
        userAnswers.length = 0;
        finalContainer!.innerHTML = '';
        finalContainer!.classList.add('nuclen-quiz-hidden');
        progBar!.style.width = `${(1 / questions.length) * 100}%`;
        renderQuestion();
      };
  
      if (typeof gtag === 'function') {
        gtag('event', 'nuclen_quiz_end');
      }
    }
  }
  <|MERGE_RESOLUTION|>--- conflicted
+++ resolved
@@ -20,10 +20,7 @@
     attachInlineOptinHandlers,
   } from './nuclen-quiz-optin';
   
-<<<<<<< HEAD
-  /* Globals injected by wp_add_inline_script */
-=======
-  /* Globals injected by wp_localize_script */
+
   declare const postQuizData: QuizQuestion[];
   
   declare const NuclenCustomQuizHtmlAfter: string;
@@ -35,7 +32,6 @@
   
   declare const NuclenOptinAjax: { url: string; nonce: string };
   
->>>>>>> 0f0734f5
   declare function gtag(...args: any[]): void;
   
   /* ─────────────────────────────────────────────────────────────
