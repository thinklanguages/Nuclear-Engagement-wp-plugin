# Nuclear Engagement
**Instantly Generate AI Summaries & Quizzes Across Your Blog**

Nuclear Engagement harnesses AI to transform your entire WordPress blog into interactive quizzes and concise summaries in seconds. No coding or manual work required—just install, click, and watch visitor engagement, time on page, and lead capture soar.

## Why Choose Nuclear Engagement
Nuclear Engagement stands out with true sitewide automation: process hundreds or thousands of posts in seconds. Unlike other tools that require manual per-post setup, NE’s batch generation handles creation, storage, and display end-to-end—so you can focus on content strategy without repetitive tasks.

## Features
- **Bulk Content Generation**: Process 100+ posts at once with a single click.
- **AI-Powered Summaries**: Generate concise outlines to hook readers.
- **Interactive Quizzes**: Create engaging multiple-choice quizzes automatically.
- **Email Opt-ins**: Collect leads via built-in Zapier & Make integration.
- **Flexible Display**: Auto-append content or use shortcodes before/after post content.
- **Engagement Analytics**: Track quiz completions and reader behavior.
- **Mobile-Optimized**: Responsive layouts for any device.
- **Lightweight & Fast**: Minimal codebase with lazy loading for optimal performance.

Learn more:
See [CHANGELOG](docs/CHANGELOG.md) for release notes.
<<<<<<< HEAD
See [Installation & Workflow Guide](docs/USAGE.md) for setup and usage.
=======
See [TRANSLATION](docs/TRANSLATION.md) for localization instructions.
>>>>>>> c0477e92
https://www.nuclearengagement.com

## Development

Install dependencies with `composer install` and run linting with:

```bash
composer lint
```

Run the PHPUnit test suite with:

```bash
composer test
```

### Building assets

TypeScript source files live in `src/` and need to be compiled before the plugin can run. Install Node dependencies and build the JavaScript with:

```bash
npm install
npm run build
```

During development you can rebuild on the fly with:

```bash
npm run dev
```<|MERGE_RESOLUTION|>--- conflicted
+++ resolved
@@ -18,11 +18,9 @@
 
 Learn more:
 See [CHANGELOG](docs/CHANGELOG.md) for release notes.
-<<<<<<< HEAD
 See [Installation & Workflow Guide](docs/USAGE.md) for setup and usage.
-=======
 See [TRANSLATION](docs/TRANSLATION.md) for localization instructions.
->>>>>>> c0477e92
+
 https://www.nuclearengagement.com
 
 ## Development
