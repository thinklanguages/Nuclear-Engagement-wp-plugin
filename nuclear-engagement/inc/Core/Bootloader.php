--- conflicted
+++ resolved
@@ -134,7 +134,6 @@
 		}
 	}
 
-<<<<<<< HEAD
 /**
  * Register plugin and optional Composer autoloaders.
  */
@@ -147,35 +146,7 @@
 		if ( file_exists( $autoload ) ) {
 		require_once $autoload;
 		}
-=======
-	/**
-	 * Register Composer and fallback autoloaders.
-	 */
-	private static function register_autoloaders(): void {
-		$autoload = __DIR__ . '/../../vendor/autoload.php';
-		if ( ! file_exists( $autoload ) ) {
-			$autoload = dirname( __DIR__, 2 ) . '/vendor/autoload.php';
-		}
-	if ( file_exists( $autoload ) ) {
-	require_once $autoload;
-	} else {
-	// Ensure the plugin autoloader is available even without Composer.
-	require_once __DIR__ . '/Autoloader.php';
-	Autoloader::register();
-	
-	$logging = __DIR__ . '/../Services/LoggingService.php';
-	if ( file_exists( $logging ) ) {
-	require_once $logging;
-	LoggingService::log( 'Nuclear Engagement: vendor autoload not found.' );
-	LoggingService::notify_admin( 'Nuclear Engagement dependencies missing. Please run composer install.' );
-	}
-	
-	return;
-	}
-	
-	// Composer autoloader loaded – now register the plugin autoloader.
-	Autoloader::register();
->>>>>>> 5ae67aaf
+
 	}
 	/**
 	 * Load helper files and constants.
