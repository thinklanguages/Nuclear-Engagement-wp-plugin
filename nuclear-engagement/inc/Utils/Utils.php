<?php
/**
	* File: includes/Utils.php
	*
	* Utility helpers used throughout the plugin.
	*
	* Implementation of changes required by WordPress.org guidelines.
	* - Store log files and custom CSS in the standard uploads folder.
	* - No new style expansions needed here.
	*
	* @package NuclearEngagement
	*/
declare(strict_types=1);

namespace NuclearEngagement\Utils;

if ( ! defined( 'ABSPATH' ) ) {
	exit;
}

/**
	* Generic helper utilities for the plugin.
	*/
class Utils {

	/**
	 * Output a standard page header used across admin screens.
	 *
	 * @return void
	 */
<<<<<<< HEAD
		public function display_nuclen_page_header(): void {
	$image_url = plugin_dir_url( NUCLEN_PLUGIN_FILE ) . 'assets/nuclear-engagement-logo.webp';
				if ( ! filter_var( $image_url, FILTER_VALIDATE_URL ) ) {
						return;
				}
=======
       public function display_nuclen_page_header(): void {
$image_url = plugins_url( 'assets/nuclear-engagement-logo.webp', NUCLEN_PLUGIN_FILE );
               if ( ! filter_var( $image_url, FILTER_VALIDATE_URL ) ) {
                       return;
               }
>>>>>>> 28378982

				load_template(
						NUCLEN_PLUGIN_DIR . 'templates/admin/page-header.php',
						true,
						array( 'image_url' => $image_url )
				);
		}

	/**
	 * Retrieve paths and URLs for the custom CSS file.
	 *
	 * @return array<string,string> Information about the custom CSS file.
	 */
	public static function nuclen_get_custom_css_info(): array {
		$upload_dir = wp_upload_dir();
		if ( ! empty( $upload_dir['error'] ) ) {
			\NuclearEngagement\Services\LoggingService::log( 'wp_upload_dir error: ' . $upload_dir['error'] );
			\NuclearEngagement\Services\LoggingService::notify_admin( 'Uploads directory unavailable.' );
			return array();
		}

		$custom_dir = $upload_dir['basedir'] . '/nuclear-engagement';

		if ( ! file_exists( $custom_dir ) ) {
			if ( ! wp_mkdir_p( $custom_dir ) ) {
				\NuclearEngagement\Services\LoggingService::log( 'Failed creating custom CSS directory: ' . $custom_dir );
				\NuclearEngagement\Services\LoggingService::notify_admin( 'Failed creating custom CSS directory.' );
				return array();
			}
		}

		$base_css_file_name = 'nuclen-theme-custom.css';
		$custom_css_path    = $custom_dir . '/' . $base_css_file_name;

		// Get the stored version hash or generate a new one if the file exists.
		$version = get_option( 'nuclen_custom_css_version', '' );
		if ( '' === $version && file_exists( $custom_css_path ) ) {
			$file_mtime = filemtime( $custom_css_path );
			$file_hash  = md5_file( $custom_css_path );
			$version    = $file_mtime . '-' . substr( $file_hash, 0, 8 );
		}

		$custom_css_url = $upload_dir['baseurl'] . '/nuclear-engagement/' . $base_css_file_name . '?v=' . $version;

		return array(
			'dir'       => $custom_dir,
			'file_name' => $base_css_file_name,
			'path'      => $custom_css_path,
			'url'       => $custom_css_url,
		);
	}
}<|MERGE_RESOLUTION|>--- conflicted
+++ resolved
@@ -28,19 +28,12 @@
 	 *
 	 * @return void
 	 */
-<<<<<<< HEAD
-		public function display_nuclen_page_header(): void {
-	$image_url = plugin_dir_url( NUCLEN_PLUGIN_FILE ) . 'assets/nuclear-engagement-logo.webp';
-				if ( ! filter_var( $image_url, FILTER_VALIDATE_URL ) ) {
-						return;
-				}
-=======
+
        public function display_nuclen_page_header(): void {
 $image_url = plugins_url( 'assets/nuclear-engagement-logo.webp', NUCLEN_PLUGIN_FILE );
                if ( ! filter_var( $image_url, FILTER_VALIDATE_URL ) ) {
                        return;
                }
->>>>>>> 28378982
 
 				load_template(
 						NUCLEN_PLUGIN_DIR . 'templates/admin/page-header.php',
