--- conflicted
+++ resolved
@@ -260,11 +260,6 @@
 * Changed: Improved security.
 * Changed: Improved performance with optimized database indexes.
 * Changed: Replaced `nuclen_settings_*` helpers with `Helpers\SettingsFunctions`.
-<<<<<<< HEAD
-* Fixed: Admin menu pages missing on sites without Composer.
-=======
-* Fixed: Plugin admin pages missing when Composer dependencies were absent.
->>>>>>> 5ae67aaf
 
 = 1.1 – 2025-06-13 =
 * Changed: Architecture refactoring.
