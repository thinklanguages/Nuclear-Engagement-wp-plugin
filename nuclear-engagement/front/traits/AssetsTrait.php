<?php
/**
 * File: front/traits/assets-trait.php
 *
 * Trait: AssetsTrait
 *
 * Handles front-end CSS & JS enqueues and localisation.
 *
 * @package NuclearEngagement\Front
 */

namespace NuclearEngagement\Front;

if ( ! defined( 'ABSPATH' ) ) {
	exit;
}

trait AssetsTrait {

	/**
	 * Check whether front assets are needed for the current page.
	 *
	 * @return bool
	 */
        private function should_enqueue_assets() : bool {
        if ( ! is_singular() ) {
        return false;
        }

        $settings_repo   = $this->nuclen_get_settings_repository();

        $allowed_types   = $settings_repo->get( 'generation_post_types', array( 'post' ) );
        $queried         = get_queried_object();
        if ( isset( $queried->post_type ) && ! in_array( $queried->post_type, $allowed_types, true ) ) {
        return false;
        }

        $display_summary = $settings_repo->get( 'display_summary', 'manual' );
        $display_quiz    = $settings_repo->get( 'display_quiz', 'manual' );
        $display_toc     = $settings_repo->get( 'display_toc', 'manual' );
	
	if (
	in_array( $display_summary, array( 'before', 'after' ), true ) ||
	in_array( $display_quiz, array( 'before', 'after' ), true ) ||
	in_array( $display_toc, array( 'before', 'after' ), true )
	) {
	return true;
	}
	
        $post = $queried;
        if ( $post && is_string( $post->post_content ) ) {
        $content = $post->post_content;
	return (
	has_shortcode( $content, 'nuclear_engagement_summary' ) ||
	has_shortcode( $content, 'nuclear_engagement_quiz' ) ||
	has_shortcode( $content, 'nuclear_engagement_toc' )
	);
	}
	
	return false;
	}

	/* ────────────────────────────
	   STYLES
	──────────────────────────── */
	public function wp_enqueue_styles() {
	
	if ( ! $this->should_enqueue_assets() ) {
	return;
	}

		/* Base CSS */
		wp_enqueue_style(
			$this->plugin_name,
			plugin_dir_url( __FILE__ ) . '../css/nuclen-front.css',
			array(),
			filemtime( plugin_dir_path( __FILE__ ) . '../css/nuclen-front.css' ),
			'all'
		);

		/* Theme CSS (bright / dark / custom / none) */
		$settings_repo = $this->nuclen_get_settings_repository();
		$theme_choice = $settings_repo->get( 'theme', 'bright' );

		if ( $theme_choice === 'none' ) {
			return;
		}

		if ( $theme_choice === 'bright' ) {
			$theme_url = plugin_dir_url( __FILE__ ) . '../css/nuclen-theme-bright.css';
		} elseif ( $theme_choice === 'dark' ) {
			$theme_url = plugin_dir_url( __FILE__ ) . '../css/nuclen-theme-dark.css';
		} elseif ( $theme_choice === 'custom' ) {
			$css_info  = \NuclearEngagement\Utils::nuclen_get_custom_css_info();
			$theme_url = $css_info['url'];
		} else {
			$theme_url = plugin_dir_url( __FILE__ ) . '../css/nuclen-theme-bright.css';
		}

		wp_enqueue_style(
			$this->plugin_name . '-theme',
			$theme_url,
			array(),
			filemtime( str_replace( content_url(), WP_CONTENT_DIR, $theme_url ) ),
			'all'
		);
	}

	/* ────────────────────────────
	   SCRIPTS
	──────────────────────────── */
	public function wp_enqueue_scripts() {

		/* Main bundle */
<<<<<<< HEAD
               wp_enqueue_script(
                       $this->plugin_name . '-front',
                       plugin_dir_url( __FILE__ ) . '../js/nuclen-front.js',
                       array(),
                       NUCLEN_ASSET_VERSION,
                       true
               );
=======
                wp_enqueue_script(
                        $this->plugin_name . '-front',
                        plugin_dir_url( dirname( __FILE__ ) ) . 'js/nuclen-front.js',
                        array(),
                        NUCLEN_ASSET_VERSION,
                        true
                );
>>>>>>> a1a9c764
               wp_script_add_data( $this->plugin_name . '-front', 'type', 'module' );

		$settings_repo = $this->nuclen_get_settings_repository();

		/* ───── Inline scalars (booleans & strings) ───── */
		$inline_js = '';
		$inline_js .= 'var NuclenOptinEnabled  = ' . ( $settings_repo->get( 'enable_optin', false ) ? 'true' : 'false' ) . ";\n";

		$raw_mandatory   = $settings_repo->get( 'optin_mandatory', false );
		$optin_mandatory = ( $raw_mandatory === true || $raw_mandatory === 1 || $raw_mandatory === '1' );
		$inline_js .= 'var NuclenOptinMandatory = ' . ( $optin_mandatory ? 'true' : 'false' ) . ";\n";

		$inline_js .= 'var NuclenOptinPosition = '        . json_encode( $settings_repo->get( 'optin_position', 'with_results' ) ) . ";\n";
		$inline_js .= 'var NuclenOptinPromptText = '      . json_encode( $settings_repo->get( 'optin_prompt_text', 'Please enter your details to view your score:' ) ) . ";\n";
		$inline_js .= 'var NuclenOptinButtonText = '      . json_encode( $settings_repo->get( 'optin_button_text', 'Submit' ) ) . ";\n";
		$inline_js .= 'var NuclenOptinWebhook = '         . json_encode( $settings_repo->get( 'optin_webhook', '' ) ) . ";\n";
		$inline_js .= 'var NuclenOptinSuccessMessage = '  . json_encode( $settings_repo->get( 'optin_success_message', '' ) ) . ";\n";
		$inline_js .= 'var NuclenCustomQuizHtmlAfter = '  . json_encode( $settings_repo->get( 'custom_quiz_html_after', '' ) ) . ";\n";

		wp_add_inline_script( $this->plugin_name . '-front', $inline_js, 'before' );

		/* ► NEW ◄ – endpoint & nonce for AJAX opt-in storage */
		wp_localize_script(
			$this->plugin_name . '-front',
			'NuclenOptinAjax',
			array(
				'url'   => admin_url( 'admin-ajax.php' ),
				'nonce' => wp_create_nonce( 'nuclen_optin_nonce' ),
			)
		);

		/* Per-post quiz data */
		$post_id   = get_the_ID();
		$quiz_meta = maybe_unserialize( get_post_meta( $post_id, 'nuclen-quiz-data', true ) );
		$questions = ( is_array( $quiz_meta ) && isset( $quiz_meta['questions'] ) ) ? $quiz_meta['questions'] : array();
		wp_localize_script( $this->plugin_name . '-front', 'postQuizData', $questions );

		/* Numeric settings */
		wp_localize_script(
			$this->plugin_name . '-front',
			'NuclenSettings',
			array(
				'questions_per_quiz'   => $settings_repo->get_int( 'questions_per_quiz', 10 ),
				'answers_per_question' => $settings_repo->get_int( 'answers_per_question', 4 ),
			)
		);
	}
}<|MERGE_RESOLUTION|>--- conflicted
+++ resolved
@@ -112,7 +112,7 @@
 	public function wp_enqueue_scripts() {
 
 		/* Main bundle */
-<<<<<<< HEAD
+
                wp_enqueue_script(
                        $this->plugin_name . '-front',
                        plugin_dir_url( __FILE__ ) . '../js/nuclen-front.js',
@@ -120,15 +120,7 @@
                        NUCLEN_ASSET_VERSION,
                        true
                );
-=======
-                wp_enqueue_script(
-                        $this->plugin_name . '-front',
-                        plugin_dir_url( dirname( __FILE__ ) ) . 'js/nuclen-front.js',
-                        array(),
-                        NUCLEN_ASSET_VERSION,
-                        true
-                );
->>>>>>> a1a9c764
+
                wp_script_add_data( $this->plugin_name . '-front', 'type', 'module' );
 
 		$settings_repo = $this->nuclen_get_settings_repository();
