--- conflicted
+++ resolved
@@ -154,7 +154,7 @@
 $by_category_quiz = $by_category_summary = array();
 
 if ( $with_cat_pt ) {
-<<<<<<< HEAD
+
 	$in_cat_pt  = "'" . implode( "','", array_map( 'esc_sql', $with_cat_pt ) ) . "'";
 	$in_st      = "'" . implode( "','", $post_statuses ) . "'";
         $sql_cat = "
@@ -164,21 +164,13 @@
                        SUM( CASE WHEN q.meta_id IS NULL  THEN 1 ELSE 0 END ) AS quiz_without,
                        SUM( CASE WHEN s.meta_id IS NOT NULL THEN 1 ELSE 0 END ) AS summary_with,
                        SUM( CASE WHEN s.meta_id IS NULL  THEN 1 ELSE 0 END ) AS summary_without
-=======
-        $placeholders_pt = implode( ',', array_fill( 0, count( $with_cat_pt ), '%s' ) );
-        $placeholders_st = implode( ',', array_fill( 0, count( $post_statuses ), '%s' ) );
-
-        $sql_cat = "
-                SELECT t.term_id,
-                       t.name               AS cat_name,
-                       CASE WHEN pm.meta_id IS NULL THEN 'without' ELSE 'with' END AS w,
-                       COUNT(*)             AS c
->>>>>>> 0780a003
+
                 FROM {$wpdb->posts} p
                 JOIN {$wpdb->term_relationships} tr ON tr.object_id = p.ID
                 JOIN {$wpdb->term_taxonomy}  tt ON tt.term_taxonomy_id = tr.term_taxonomy_id AND tt.taxonomy = 'category'
                 JOIN {$wpdb->terms}          t  ON t.term_id = tt.term_id
-<<<<<<< HEAD
+
+
                 LEFT JOIN {$wpdb->postmeta}  q ON q.post_id = p.ID AND q.meta_key = 'nuclen-quiz-data'
                 LEFT JOIN {$wpdb->postmeta}  s ON s.post_id = p.ID AND s.meta_key = 'nuclen-summary-data'
                 WHERE p.post_type  IN ($in_cat_pt)
@@ -193,22 +185,7 @@
                 $by_category_summary[ $r['cat_name'] ]['with']    = (int) $r['summary_with'];
                 $by_category_summary[ $r['cat_name'] ]['without'] = (int) $r['summary_without'];
         }
-=======
-                LEFT JOIN {$wpdb->postmeta}  pm ON pm.post_id = p.ID AND pm.meta_key = %s
-                WHERE p.post_type  IN ($placeholders_pt)
-                  AND p.post_status IN ($placeholders_st)
-                GROUP BY t.term_id, w
-        ";
-        $cat_quiz_rows    = $wpdb->get_results( $wpdb->prepare( $sql_cat, array_merge( [ 'nuclen-quiz-data' ], $with_cat_pt, $post_statuses ) ), ARRAY_A );
-        $cat_summary_rows = $wpdb->get_results( $wpdb->prepare( $sql_cat, array_merge( [ 'nuclen-summary-data' ], $with_cat_pt, $post_statuses ) ), ARRAY_A );
-
-	foreach ( $cat_quiz_rows as $r ) {
-		$by_category_quiz[ $r['cat_name'] ][ $r['w'] ] = (int) $r['c'];
-	}
-	foreach ( $cat_summary_rows as $r ) {
-		$by_category_summary[ $r['cat_name'] ][ $r['w'] ] = (int) $r['c'];
-	}
->>>>>>> 0780a003
+
 }
 
 /* ──────────────────────────────────────────────────────────────
