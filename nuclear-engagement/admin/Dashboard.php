<?php
/**
 * admin/Dashboard.php
 *
 * Dashboard data-prep: now uses direct SQL GROUP BY queries instead of
 * WP_Query/-1 + meta-cache, so it can handle very large sites without
 * running out of memory or timing out.
 *
 * @package NuclearEngagement\Admin
 */

if ( ! defined( 'ABSPATH' ) ) {
	exit;
}

use NuclearEngagement\Utils;

global $wpdb;

/* ──────────────────────────────────────────────────────────────
 * 1. Determine which post-types we need to examine
 * ──────────────────────────────────────────────────────────── */
$settings_repo = \NuclearEngagement\SettingsRepository::get_instance();
$admin = new \NuclearEngagement\Admin\Admin('nuclear-engagement', NUCLEN_PLUGIN_VERSION, $settings_repo);
$allowed_post_types = $settings_repo->get('generation_post_types', array('post'));
$allowed_post_types = is_array($allowed_post_types) ? $allowed_post_types : array('post');

/* ──────────────────────────────────────────────────────────────
 * 2. Convenience helpers
 * ──────────────────────────────────────────────────────────── */

/**
 * Run a grouped count query (status, post-type, author, etc.).
 *
 * @param  string $group_by    Column to group by (already prefixed, e.g. "p.post_status").
 * @param  string $meta_key    Meta key to test for existence (quiz / summary).
 * @param  array  $post_types  Allowed post-types.
 * @param  array  $statuses    Allowed post-statuses.
 * @return array               Rows: [ [ g => value, w => 'with|without', c => count ], … ]
 */
function nuclen_get_group_counts( string $group_by, string $meta_key, array $post_types, array $statuses ): array {
	global $wpdb;

	// Sanitize post types and statuses
	$post_types = array_map( 'sanitize_key', $post_types );
	$statuses   = array_map( 'sanitize_key', $statuses );

	// Create placeholders for the IN clauses
	$placeholders_pt = implode( ',', array_fill( 0, count( $post_types ), '%s' ) );
	$placeholders_st = implode( ',', array_fill( 0, count( $statuses ), '%s' ) );

	// Prepare the query with placeholders
	$sql = $wpdb->prepare(
		"SELECT $group_by               AS g,
		       CASE WHEN pm.meta_id IS NULL THEN 'without' ELSE 'with' END AS w,
		       COUNT(*)                 AS c
		FROM {$wpdb->posts} p
		LEFT JOIN {$wpdb->postmeta} pm
		  ON  pm.post_id = p.ID
		  AND pm.meta_key = %s
		WHERE p.post_type  IN ($placeholders_pt)
		  AND p.post_status IN ($placeholders_st)
		GROUP BY $group_by, w",
		array_merge( [ $meta_key ], $post_types, $statuses )
	);

	return $wpdb->get_results( $sql, ARRAY_A );

}

/**
 * Run a grouped count query for both quiz and summary meta in one go.
 *
 * @param string $group_by   Column to group by.
 * @param array  $post_types Allowed post types.
 * @param array  $statuses   Allowed post statuses.
 * @return array             Rows with counts for quiz and summary.
 */
function nuclen_get_dual_counts( string $group_by, array $post_types, array $statuses ): array {
       global $wpdb;

       $post_types = array_map( 'sanitize_key', $post_types );
       $statuses   = array_map( 'sanitize_key', $statuses );

       $placeholders_pt = implode( ',', array_fill( 0, count( $post_types ), '%s' ) );
       $placeholders_st = implode( ',', array_fill( 0, count( $statuses ), '%s' ) );

       $sql = $wpdb->prepare(
               "SELECT $group_by AS g,
                       SUM(CASE WHEN pm_q.meta_id IS NULL THEN 0 ELSE 1 END) AS quiz_with,
                       SUM(CASE WHEN pm_q.meta_id IS NULL THEN 1 ELSE 0 END) AS quiz_without,
                       SUM(CASE WHEN pm_s.meta_id IS NULL THEN 0 ELSE 1 END) AS summary_with,
                       SUM(CASE WHEN pm_s.meta_id IS NULL THEN 1 ELSE 0 END) AS summary_without
                FROM {$wpdb->posts} p
                LEFT JOIN {$wpdb->postmeta} pm_q ON pm_q.post_id = p.ID AND pm_q.meta_key = 'nuclen-quiz-data'
                LEFT JOIN {$wpdb->postmeta} pm_s ON pm_s.post_id = p.ID AND pm_s.meta_key = 'nuclen-summary-data'
                WHERE p.post_type  IN ($placeholders_pt)
                  AND p.post_status IN ($placeholders_st)
                GROUP BY $group_by",
               array_merge( $post_types, $statuses )
       );

       return $wpdb->get_results( $sql, ARRAY_A );
}

/* ──────────────────────────────────────────────────────────────
 * 3. Build every stats table we need (quiz + summary)
 * ──────────────────────────────────────────────────────────── */
$post_statuses = array( 'publish', 'pending', 'draft', 'future' );

/* — By Post Status — */
$status_rows    = nuclen_get_dual_counts( 'p.post_status', $allowed_post_types, $post_statuses );
$status_objects = get_post_stati( array(), 'objects' );
$by_status_quiz = $by_status_summary = array();

foreach ( $status_rows as $r ) {
        $label = $status_objects[ $r['g'] ]->label ?? ucfirst( $r['g'] );
        $by_status_quiz[ $label ]['with']    = (int) $r['quiz_with'];
        $by_status_quiz[ $label ]['without'] = (int) $r['quiz_without'];
        $by_status_summary[ $label ]['with']    = (int) $r['summary_with'];
        $by_status_summary[ $label ]['without'] = (int) $r['summary_without'];
}

/* — By Post Type — */
$ptype_rows = nuclen_get_dual_counts( 'p.post_type', $allowed_post_types, $post_statuses );

$by_post_type_quiz = $by_post_type_summary = array();
foreach ( $ptype_rows as $r ) {
        $pt_obj = get_post_type_object( $r['g'] );
        $label  = $pt_obj->labels->name ?? ucfirst( $r['g'] );
        $by_post_type_quiz[ $label ]['with']    = (int) $r['quiz_with'];
        $by_post_type_quiz[ $label ]['without'] = (int) $r['quiz_without'];
        $by_post_type_summary[ $label ]['with']    = (int) $r['summary_with'];
        $by_post_type_summary[ $label ]['without'] = (int) $r['summary_without'];
}

/* — By Author — */
$author_rows = nuclen_get_dual_counts( 'p.post_author', $allowed_post_types, $post_statuses );

$by_author_quiz = $by_author_summary = array();
foreach ( $author_rows as $r ) {
        $name = get_the_author_meta( 'display_name', (int) $r['g'] ) ?: __( 'Unknown Author', 'nuclear-engagement' );
        $by_author_quiz[ $name ]['with']    = (int) $r['quiz_with'];
        $by_author_quiz[ $name ]['without'] = (int) $r['quiz_without'];
        $by_author_summary[ $name ]['with']    = (int) $r['summary_with'];
        $by_author_summary[ $name ]['without'] = (int) $r['summary_without'];
}

/* — By Category — (only for post-types that use the “category” taxonomy) */
$with_cat_pt = array_filter(
	$allowed_post_types,
	fn( $pt ) => in_array( 'category', get_object_taxonomies( $pt ), true )
);
$by_category_quiz = $by_category_summary = array();

if ( $with_cat_pt ) {
<<<<<<< HEAD
	$in_cat_pt  = "'" . implode( "','", array_map( 'esc_sql', $with_cat_pt ) ) . "'";
	$in_st      = "'" . implode( "','", $post_statuses ) . "'";
        $sql_cat = "
                SELECT t.term_id,
                       t.name AS cat_name,
                       SUM(CASE WHEN pm_q.meta_id IS NULL THEN 0 ELSE 1 END) AS quiz_with,
                       SUM(CASE WHEN pm_q.meta_id IS NULL THEN 1 ELSE 0 END) AS quiz_without,
                       SUM(CASE WHEN pm_s.meta_id IS NULL THEN 0 ELSE 1 END) AS summary_with,
                       SUM(CASE WHEN pm_s.meta_id IS NULL THEN 1 ELSE 0 END) AS summary_without
=======
        // Sanitize allowed post types and statuses
        $cat_post_types = array_map( 'sanitize_key', $with_cat_pt );
        $cat_statuses   = array_map( 'sanitize_key', $post_statuses );

        // Create placeholders for the IN clauses
        $placeholders_pt = implode( ',', array_fill( 0, count( $cat_post_types ), '%s' ) );
        $placeholders_st = implode( ',', array_fill( 0, count( $cat_statuses ), '%s' ) );

        // Build the base query with placeholders
        $sql_cat = "
                SELECT t.term_id,
                       t.name               AS cat_name,
                       CASE WHEN pm.meta_id IS NULL THEN 'without' ELSE 'with' END AS w,
                       COUNT(*)             AS c
>>>>>>> 0d91522a
                FROM {$wpdb->posts} p
                JOIN {$wpdb->term_relationships} tr ON tr.object_id = p.ID
                JOIN {$wpdb->term_taxonomy}  tt ON tt.term_taxonomy_id = tr.term_taxonomy_id AND tt.taxonomy = 'category'
                JOIN {$wpdb->terms}          t  ON t.term_id = tt.term_id
<<<<<<< HEAD
                LEFT JOIN {$wpdb->postmeta}  pm_q ON pm_q.post_id = p.ID AND pm_q.meta_key = 'nuclen-quiz-data'
                LEFT JOIN {$wpdb->postmeta}  pm_s ON pm_s.post_id = p.ID AND pm_s.meta_key = 'nuclen-summary-data'
                WHERE p.post_type  IN ($in_cat_pt)
                  AND p.post_status IN ($in_st)
                GROUP BY t.term_id
        ";
        $cat_rows = $wpdb->get_results( $sql_cat, ARRAY_A );

        foreach ( $cat_rows as $r ) {
                $by_category_quiz[ $r['cat_name'] ]['with']    = (int) $r['quiz_with'];
                $by_category_quiz[ $r['cat_name'] ]['without'] = (int) $r['quiz_without'];
                $by_category_summary[ $r['cat_name'] ]['with']    = (int) $r['summary_with'];
                $by_category_summary[ $r['cat_name'] ]['without'] = (int) $r['summary_without'];
        }
=======
                LEFT JOIN {$wpdb->postmeta}  pm ON pm.post_id = p.ID AND pm.meta_key = %s
                WHERE p.post_type  IN ($placeholders_pt)
                  AND p.post_status IN ($placeholders_st)
                GROUP BY t.term_id, w
        ";

        // Query rows for both quiz and summary meta keys
        $params_quiz    = array_merge( [ 'nuclen-quiz-data' ], $cat_post_types, $cat_statuses );
        $params_summary = array_merge( [ 'nuclen-summary-data' ], $cat_post_types, $cat_statuses );

        $cat_quiz_rows    = $wpdb->get_results( $wpdb->prepare( $sql_cat, $params_quiz ), ARRAY_A );
        $cat_summary_rows = $wpdb->get_results( $wpdb->prepare( $sql_cat, $params_summary ), ARRAY_A );

	foreach ( $cat_quiz_rows as $r ) {
		$by_category_quiz[ $r['cat_name'] ][ $r['w'] ] = (int) $r['c'];
	}
	foreach ( $cat_summary_rows as $r ) {
		$by_category_summary[ $r['cat_name'] ][ $r['w'] ] = (int) $r['c'];
	}
>>>>>>> 0d91522a
}

/* ──────────────────────────────────────────────────────────────
 * 4. Drop any rows where total = 0
 * ──────────────────────────────────────────────────────────── */
$drop_zeros = static function ( array $arr ) {
	return array_filter(
		$arr,
		static fn ( $c ) => ( ( $c['with'] ?? 0 ) + ( $c['without'] ?? 0 ) ) > 0
	);
};

$by_status_quiz       = $drop_zeros( $by_status_quiz );
$by_status_summary    = $drop_zeros( $by_status_summary );
$by_post_type_quiz    = $drop_zeros( $by_post_type_quiz );
$by_post_type_summary = $drop_zeros( $by_post_type_summary );
$by_author_quiz       = $drop_zeros( $by_author_quiz );
$by_author_summary    = $drop_zeros( $by_author_summary );
$by_category_quiz     = $drop_zeros( $by_category_quiz );
$by_category_summary  = $drop_zeros( $by_category_summary );

/* ──────────────────────────────────────────────────────────────
 * 5. Render dashboard (same partial as before)
 * ──────────────────────────────────────────────────────────── */
require plugin_dir_path( __FILE__ ) . 'partials/nuclen-dashboard-page.php';<|MERGE_RESOLUTION|>--- conflicted
+++ resolved
@@ -154,7 +154,7 @@
 $by_category_quiz = $by_category_summary = array();
 
 if ( $with_cat_pt ) {
-<<<<<<< HEAD
+
 	$in_cat_pt  = "'" . implode( "','", array_map( 'esc_sql', $with_cat_pt ) ) . "'";
 	$in_st      = "'" . implode( "','", $post_statuses ) . "'";
         $sql_cat = "
@@ -164,27 +164,10 @@
                        SUM(CASE WHEN pm_q.meta_id IS NULL THEN 1 ELSE 0 END) AS quiz_without,
                        SUM(CASE WHEN pm_s.meta_id IS NULL THEN 0 ELSE 1 END) AS summary_with,
                        SUM(CASE WHEN pm_s.meta_id IS NULL THEN 1 ELSE 0 END) AS summary_without
-=======
-        // Sanitize allowed post types and statuses
-        $cat_post_types = array_map( 'sanitize_key', $with_cat_pt );
-        $cat_statuses   = array_map( 'sanitize_key', $post_statuses );
-
-        // Create placeholders for the IN clauses
-        $placeholders_pt = implode( ',', array_fill( 0, count( $cat_post_types ), '%s' ) );
-        $placeholders_st = implode( ',', array_fill( 0, count( $cat_statuses ), '%s' ) );
-
-        // Build the base query with placeholders
-        $sql_cat = "
-                SELECT t.term_id,
-                       t.name               AS cat_name,
-                       CASE WHEN pm.meta_id IS NULL THEN 'without' ELSE 'with' END AS w,
-                       COUNT(*)             AS c
->>>>>>> 0d91522a
                 FROM {$wpdb->posts} p
                 JOIN {$wpdb->term_relationships} tr ON tr.object_id = p.ID
                 JOIN {$wpdb->term_taxonomy}  tt ON tt.term_taxonomy_id = tr.term_taxonomy_id AND tt.taxonomy = 'category'
                 JOIN {$wpdb->terms}          t  ON t.term_id = tt.term_id
-<<<<<<< HEAD
                 LEFT JOIN {$wpdb->postmeta}  pm_q ON pm_q.post_id = p.ID AND pm_q.meta_key = 'nuclen-quiz-data'
                 LEFT JOIN {$wpdb->postmeta}  pm_s ON pm_s.post_id = p.ID AND pm_s.meta_key = 'nuclen-summary-data'
                 WHERE p.post_type  IN ($in_cat_pt)
@@ -199,27 +182,6 @@
                 $by_category_summary[ $r['cat_name'] ]['with']    = (int) $r['summary_with'];
                 $by_category_summary[ $r['cat_name'] ]['without'] = (int) $r['summary_without'];
         }
-=======
-                LEFT JOIN {$wpdb->postmeta}  pm ON pm.post_id = p.ID AND pm.meta_key = %s
-                WHERE p.post_type  IN ($placeholders_pt)
-                  AND p.post_status IN ($placeholders_st)
-                GROUP BY t.term_id, w
-        ";
-
-        // Query rows for both quiz and summary meta keys
-        $params_quiz    = array_merge( [ 'nuclen-quiz-data' ], $cat_post_types, $cat_statuses );
-        $params_summary = array_merge( [ 'nuclen-summary-data' ], $cat_post_types, $cat_statuses );
-
-        $cat_quiz_rows    = $wpdb->get_results( $wpdb->prepare( $sql_cat, $params_quiz ), ARRAY_A );
-        $cat_summary_rows = $wpdb->get_results( $wpdb->prepare( $sql_cat, $params_summary ), ARRAY_A );
-
-	foreach ( $cat_quiz_rows as $r ) {
-		$by_category_quiz[ $r['cat_name'] ][ $r['w'] ] = (int) $r['c'];
-	}
-	foreach ( $cat_summary_rows as $r ) {
-		$by_category_summary[ $r['cat_name'] ][ $r['w'] ] = (int) $r['c'];
-	}
->>>>>>> 0d91522a
 }
 
 /* ──────────────────────────────────────────────────────────────
