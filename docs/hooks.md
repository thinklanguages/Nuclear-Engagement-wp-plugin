--- conflicted
+++ resolved
@@ -31,7 +31,6 @@
 
 ## Usage Examples
 
-<<<<<<< HEAD
 Register a callback when generation begins:
 
 ```php
@@ -46,7 +45,7 @@
 add_filter( 'nuclen_setting_api_timeout', function ( $value ) {
     return 30; // seconds
 } );
-=======
+
 Register a callback for the `nuclen_start_generation` action:
 
 ```php
@@ -61,5 +60,4 @@
 add_filter( 'nuclen_setting_quiz_title', function ( $value, $key ) {
     return 'My Custom Title';
 }, 10, 2 );
->>>>>>> fd17fb55
 ```